--- conflicted
+++ resolved
@@ -4,10 +4,6 @@
 import axios from 'axios'
 import { toast } from 'react-toastify'
 
-<<<<<<< HEAD
-
-=======
->>>>>>> c6895de7
 const API_BASE = 'http://147.93.30.144:8000/api/v1/lead-config/sources'
 
 export default function LeadSourceManager() {
